--- conflicted
+++ resolved
@@ -126,7 +126,6 @@
 ![True scale view of a VGG16 CNN](figures/vgg16_scaling.png)
 _Note: Scaled models may hide the true complexity of a layer, but are visually more appealing._
 
-<<<<<<< HEAD
 ###### Reversed view and output shapes
 For an encoder-like architecture the above looks good but for a decoder-like architecture we would look at the back of
 each layer. For this type of models we can switch draw_reversed to True. With this option enabled we need to adjust the
@@ -140,7 +139,7 @@
 ![Reversed view of a decoder-like model with output shapes](figures/decoder_reversed.png)
 _Note: Showing output shapes does not work with a Sequential model. See reversed_view.py in examples._
 
-=======
+
 ## Citation
 
 If you find this project helpful for your research please consider citing it in your publication as follows.
@@ -153,5 +152,4 @@
   journal = {GitHub repository},
   howpublished = {\url{https://github.com/paulgavrikov/visualkeras}},
 }
-```
->>>>>>> 14e36620
+```